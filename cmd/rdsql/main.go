package main

import (
	"encoding/json"
	"flag"
	"fmt"
	"io"
	"log"
	"os"
	"os/signal"
	"sort"
	"strconv"
	"strings"
	"time"

	"github.com/aws/aws-sdk-go-v2/aws"
	"github.com/aws/aws-sdk-go-v2/service/rdsdata/types"

	"github.com/jedib0t/go-pretty/v6/table"
	"github.com/peterh/liner"
	"github.com/raff/rdsql"
)

const (
	stdoutName = "<stdout>"
)

var (
	resourceArn = os.Getenv("RDS_RESOURCE")
	secretArn   = os.Getenv("RDS_SECRET")
	dbName      = os.Getenv("RDS_DATABASE")
	profile     = os.Getenv("RDS_PROFILE")
	delimiter   = ""
	tformat     = "table"
	elapsed     bool
	debug       bool
	verbose     bool
	silent      bool
	output      = os.Stdout
	outputName  = stdoutName

	keywords = []string{
		"BEGIN",
		"START",
		"COMMIT",
		"ROLLBACK",
		"TRANSACTION",
		"END",
		"EXEC",
		"SELECT",
		"COUNT",
		"FROM",
		"WHERE",
		"IN",
		"IS",
		"NOT",
		"NULL",
		"AS",
		"AND",
		"OR",
		"LIKE",
		"INSERT",
		"IGNORE",
		"INTO",
		"VALUES",
		"UPDATE",
		"SET",
		"USE",
		"TABLE",
		"LIMIT",
		"ORDER BY",
		"ASC",
		"DESC",
		"CURRENT_TIMESTAMP",
		"DESCRIBE",
		"SHOW",
		"TABLES",
		"INDEX",
		"JOIN",
		"LEFT",
		"RIGHT",
		"OUTER",
		"INNER",
		"ON",
		"GROUP BY",
		"HAVING",
		"UNION",
		"ALL",
	}

	historyfile = ".rdsql"
)

func init() {
	sort.Strings(keywords)

	if profile == "" {
		profile = os.Getenv("AWS_PROFILE")
	}
}

func main() {
	flag.StringVar(&resourceArn, "resource", resourceArn, "resource ARN")
	flag.StringVar(&secretArn, "secret", secretArn, "resource secret")
	flag.StringVar(&dbName, "database", dbName, "database")
	flag.StringVar(&profile, "profile", profile, "AWS profile")
	flag.StringVar(&delimiter, "delimiter", delimiter, "Statement delimiter")
	flag.StringVar(&tformat, "format", tformat, "output format (tabs, table, csv)")
	flag.BoolVar(&elapsed, "elapsed", elapsed, "print elapsed time")
	flag.BoolVar(&debug, "debug", debug, "enable debugging")
	flag.BoolVar(&verbose, "verbose", verbose, "log statements before execution")
	flag.BoolVar(&silent, "silent", silent, "print less output (no column names, no total records")

<<<<<<< HEAD
	flag.IntVar(&rdsql.PingRetries, "wait", 10, "how long to wait for initial ping")
=======
	flag.IntVar(&rdsql.PingRetries, "wait", rdsql.PingRetries, "how long to wait for initial ping")
	flag.IntVar(&rdsql.QueryRetries, "retries", rdsql.QueryRetries, "number of query retries")
>>>>>>> 00fa53e4

	timeout := flag.Duration("timeout", 2*time.Minute, "request timeout")
	cont := flag.Bool("continue", true, "continue after timeout (for DDL statements)")
	trans := flag.Bool("transaction", false, "wrap full session in a remote transaction")
	fparams := flag.String("params", "", "query parameters (comma separated list of name=value pair)")

	flag.Parse()

	switch tformat {
	case "csv", "tabs", "Tabs", "table", "Table":
		// good

	default:
		log.Fatalf("Invalid output format: %v", tformat)
	}

	awscfg := rdsql.GetAWSConfig(profile, debug)
	client := rdsql.ClientWithOptions(awscfg, resourceArn, secretArn, dbName)
	client.Continue = *cont
	client.Timeout = *timeout

	if len(delimiter) > 0 {
		delimiter = delimiter[0:1]
	}
	if delimiter == "[" {
		delimiter = ""
	}

	params := parseParams(*fparams)

	c := make(chan os.Signal, 1)
	signal.Notify(c, os.Interrupt)
	defer signal.Stop(c)

	if err := client.Ping(c); err != nil {
		log.Fatalf("Cannot connect to database: %v", err)
	}

	var transactionId string
	var dberr error
	var res rdsql.Results

	if *trans {
		shouldPrint := printElapsed("BEGIN TRANSACTION:", elapsed)
		tid, err := client.BeginTransaction(c)
		shouldPrint()

		if err != nil {
			log.Println("BEGIN TRANSACTION:", err)
			return
		}

		fmt.Println("BEGIN TRANSACTION:", tid)
		transactionId = tid

		defer func() {
			shouldPrint := printElapsed("END TRANSACTION:", elapsed)

			if res, err := client.EndTransaction(transactionId, dberr == nil, c); err != nil {
				log.Println("END TRANSACTION:", err)
			} else {
				log.Println("END TRANSACTION:", res)
			}

			shouldPrint()
		}()
	}

	if flag.NArg() != 0 {
		stmt := strings.Join(flag.Args(), " ")

		shouldPrint := printElapsed("EXEC:", elapsed)
		res, dberr = client.ExecuteStatement(stmt, rdsql.ParamMap(params), transactionId, c)
		shouldPrint()

		if dberr != nil {
			log.Println(dberr)
			log.Println("STMT:", stmt)
			return
		}

		printResults(res, tformat)
		return
	}

	line := liner.NewLiner()
	defer line.Close()

	var inputRedirected bool

	if _, err := liner.TerminalMode(); err != nil {
		inputRedirected = true
	}

	if !inputRedirected {
		if f, err := os.Open(historyfile); err == nil {
			line.ReadHistory(f)
			f.Close()
		}

		defer func() {
			if f, err := os.Create(historyfile); err == nil {
				line.WriteHistory(f)
				f.Close()
			}
		}()
	}

	line.SetWordCompleter(func(line string, pos int) (head string, completions []string, tail string) {
		head = line[:pos]
		tail = line[pos:]

		i := strings.LastIndex(head, " ")
		w := head[i+1:]

		head = strings.TrimSuffix(head, w)
		w = strings.ToUpper(w)

		for _, n := range keywords {
			if strings.HasPrefix(n, w) {
				completions = append(completions, n)
			}
		}
		return
	})

	var stmt string
	var multi bool
	var script bool

	prompt := map[bool]string{
		false: "> ",
		true:  ": ",
	}

	if _, err := liner.TerminalMode(); err != nil {
		prompt[false] = ""
		prompt[true] = ""
		script = true
	}

	for {
		l, err := line.Prompt(prompt[multi])
		if err != nil {
			if err == io.EOF {
				fmt.Println()
				return
			}
			fmt.Println(err)
			return
		}

		if strings.HasPrefix(strings.TrimSpace(l), "--") { // comment
			continue
		}

		if delimiter == "" {
			if multi == false {
				if l == "[[[" {
					multi = true
					stmt = ""
					continue
				} else {
					stmt = l
				}
			} else {
				if l == "]]]" {
					multi = false
				} else {
					stmt += " " + strings.TrimSpace(l)
					continue
				}
			}
		} else {
			l = strings.TrimSpace(l)
			if strings.HasPrefix(l, `\`) || l == "" {
				// skip this, commands are never multi-line
			} else if multi == false {
				stmt = strings.TrimSuffix(l, delimiter)

				if !strings.HasSuffix(l, delimiter) {
					multi = true
					continue
				}
			} else {
				stmt += " " + strings.TrimSuffix(l, delimiter)

				if strings.HasSuffix(l, delimiter) {
					multi = false
				} else {
					continue
				}
			}
		}

		stmt = strings.TrimSpace(stmt)
		if len(l) == 0 {
			continue
		}

		if !inputRedirected {
			line.AppendHistory(stmt)
		}

		if strings.HasPrefix(stmt, `\`) {
			executeCommand(client, stmt)
			continue
		}

		if verbose {
			fmt.Println("--", stmt)
		}

		shouldPrint := printElapsed("EXEC:", elapsed)
		res, dberr = client.ExecuteStatement(stmt, rdsql.ParamMap(params), transactionId, c)
		shouldPrint()

		if dberr != nil {
			log.Println(dberr)
			log.Printf("STMT: %q\n", stmt)

			if script { // for scripts, break at first error
				break
			}
		} else {
			printResults(res, tformat)
		}
	}
}

func printElapsed(prefix string, print bool) func() {
	if !print {
		return func() {}
	}

	t := time.Now()

	return func() {
		fmt.Println(prefix, "Elapsed:", time.Since(t).Truncate(time.Millisecond))
	}
}

func printResults(res rdsql.Results, tformat string) {
	if debug {
		if dmesg, err := json.MarshalIndent(res, "", " "); err == nil {
			log.Println("RESULT")
			log.Println(string(dmesg))
		}
	}

	defer func() {
		if !silent {
			nr := res.NumberOfRecordsUpdated
			if nr > 0 {
				fmt.Println("Updated", nr, "records")
			} else {
				fmt.Println("\nTotal", len(res.Records))
			}
		}
	}()

	cols := res.ColumnMetadata
	if len(cols) == 0 {
		return
	}

	t := table.NewWriter()

	if strings.ToLower(tformat) == "tabs" {
		t.SetStyle(table.Style{
			Name: "minimalSyle",
			Box: table.BoxStyle{
				MiddleVertical: " ",
			},
			Options: table.Options{
				SeparateColumns: true,
			},
		})
	}

	if tformat == "csv" || tformat[0] == 'T' || !silent {
		tr := make(table.Row, len(cols))
		for i := 0; i < len(cols); i++ {
			tr[i] = aws.ToString(cols[i].Label)
		}

		t.AppendHeader(tr)
	}

	for _, row := range res.Records {
		tr := make(table.Row, len(cols))

		for i, r := range row {
			tr[i] = format(r)
		}

		t.AppendRow(tr)
	}

	if tformat == "csv" {
		fmt.Fprintln(output, t.RenderCSV())
	} else {
		fmt.Fprintln(output, t.Render())
	}
}

func format(f rdsql.Field) string {
	// type switches can be used to check the union value
	switch v := f.(type) {
	case *types.FieldMemberArrayValue:
		return fmt.Sprintf("unsupported array value: %v", v.Value) // Value is types.ArrayValue

	case *types.FieldMemberBlobValue:
		return string(v.Value) // Value is []byte

	case *types.FieldMemberBooleanValue:
		return strconv.FormatBool(v.Value) // Value is bool

	case *types.FieldMemberDoubleValue:
		return strconv.FormatFloat(v.Value, 'f', -1, 64) // Value is float64

	case *types.FieldMemberIsNull:
		return "NULL"

	case *types.FieldMemberLongValue:
		return strconv.FormatInt(v.Value, 10) // Value is int64

	case *types.FieldMemberStringValue:
		return v.Value // Value is string

	case *types.UnknownUnionMember:
		return fmt.Sprintf("unknown tag: %v", v.Tag)

	default:
		return fmt.Sprintf("union is nil or unknown type: %#v", f)
	}

	return ""
}

func parseParams(s string) map[string]interface{} {
	if len(s) == 0 {
		return nil
	}

	parts := strings.Split(s, ",")
	params := make(map[string]interface{})

	for _, p := range parts {
		nv := strings.SplitN(p, "=", 2)
		if len(nv) != 2 {
			log.Fatal("invalid name=value pair")
		}

		if len(nv[1]) == 0 {
			params[nv[0]] = nil
		} else {
			params[nv[0]] = nv[1]
		}
	}

	return params
}

const help = `
Available commands are:

?         (\?) Synonym for 'help'
debug     (\D) Enable/disable debug mode
delimiter (\d) Set statement delimiter
help      (\h) Display this help
elapsed   (\e) Enable/disable elapsed time
timeout   (\t) Set request timeout
continue  (\c) Continue/stop after timeout
use       (\u) Use specified database
verbose   (\v) Enable/disable verbose mode
format    (\f) Set output format (tabs, table, csv)
echo      (\E) Echo text
output    (\o) output to file
`

func executeCommand(client *rdsql.Client, cmd string) {
	var c string
	params := strings.Fields(cmd)
	c, params = params[0], params[1:]

	switch {
	case c == `\?` || strings.HasPrefix(c, `\h`): // help
		fmt.Println(help)

	case strings.HasPrefix(c, `\D`): // debug [bool]
		if len(params) > 0 {
			debug, _ = strconv.ParseBool(params[0])
		}
		fmt.Println("debug", debug)

	case strings.HasPrefix(c, `\d`): // delimiter [char]
		if len(params) > 0 {
			d := params[0]
			if d[0] == '[' {
				delimiter = ""
			} else {
				delimiter = d[0:1]
			}
			if silent {
				return
			}
		}
		fmt.Println("delimiter", delimiter)

	case strings.HasPrefix(c, `\e`): // elapsed [bool]
		if len(params) > 0 {
			elapsed, _ = strconv.ParseBool(params[0])
			if silent {
				return
			}
		}
		fmt.Println("elapsed", elapsed)

	case strings.HasPrefix(c, `\c`): // continue [bool]
		if len(params) > 0 {
			client.Continue, _ = strconv.ParseBool(params[0])
			if silent {
				return
			}
		}
		fmt.Println("continue", client.Continue)

	case strings.HasPrefix(c, `\t`): // timeout [duration]
		if len(params) > 0 {
			client.Timeout, _ = time.ParseDuration(params[0])
			if silent {
				return
			}
		}
		fmt.Println("timeout", client.Timeout)

	case strings.HasPrefix(c, `\u`): // use [database name]
		if len(params) > 0 {
			if u, err := strconv.Unquote(params[0]); err == nil {
				params[0] = u
			}
			client.Database = params[0]
			if silent {
				return
			}
		}
		fmt.Println("use", client.Database)

	case strings.HasPrefix(c, `\v`): // verbose [bool]
		if len(params) > 0 {
			verbose, _ = strconv.ParseBool(params[0])
		}
		fmt.Println("verbose", verbose)

	case strings.HasPrefix(c, `\f`): // format [output format]
		if len(params) > 0 {
			switch params[0] {
			case "csv", "tabs", "Tabs", "table", "Table":
				tformat = params[0]

			default:
				fmt.Println("Invalid output format: %v", params[0])
			}
			if silent {
				return
			}
		}
		fmt.Println("format", tformat)
	case strings.HasPrefix(c, `\E`): // echo [text]
		if len(cmd) > 3 {
			cmd = cmd[3:]
		} else {
			cmd = ""
		}
		fmt.Println(cmd)

	case strings.HasPrefix(c, `\o`): // output [file|-]
		if len(params) > 0 {
			if params[0] == "-" {
				if output != os.Stdout {
					output.Sync()
					output.Close()
				}

				output = os.Stdout
				outputName = stdoutName
			} else if f, err := os.Create(params[0]); err != nil {
				fmt.Println(err)
			} else {
				if output != os.Stdout {
					output.Sync()
					output.Close()
				}

				output = f
				outputName = params[0]
			}
		}

		fmt.Println("output", outputName)

	default:
		fmt.Printf("unknown command %v\n", c)
		fmt.Println(help)
	}
}<|MERGE_RESOLUTION|>--- conflicted
+++ resolved
@@ -110,13 +110,8 @@
 	flag.BoolVar(&debug, "debug", debug, "enable debugging")
 	flag.BoolVar(&verbose, "verbose", verbose, "log statements before execution")
 	flag.BoolVar(&silent, "silent", silent, "print less output (no column names, no total records")
-
-<<<<<<< HEAD
 	flag.IntVar(&rdsql.PingRetries, "wait", 10, "how long to wait for initial ping")
-=======
-	flag.IntVar(&rdsql.PingRetries, "wait", rdsql.PingRetries, "how long to wait for initial ping")
 	flag.IntVar(&rdsql.QueryRetries, "retries", rdsql.QueryRetries, "number of query retries")
->>>>>>> 00fa53e4
 
 	timeout := flag.Duration("timeout", 2*time.Minute, "request timeout")
 	cont := flag.Bool("continue", true, "continue after timeout (for DDL statements)")
