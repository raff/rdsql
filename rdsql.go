// Package rdsql implements some methods to access an RDS Aurora Servless DB cluster via RDS DataService
//
// See https://docs.aws.amazon.com/AmazonRDS/latest/AuroraUserGuide/data-api.html
package rdsql

import (
	"context"
	"log"
	"os"
	"strconv"
	"strings"
	"time"

	"github.com/aws/aws-sdk-go-v2/aws"
	"github.com/aws/aws-sdk-go-v2/aws/retry"
	"github.com/aws/aws-sdk-go-v2/config"
	"github.com/aws/aws-sdk-go-v2/service/rdsdata"
	"github.com/aws/aws-sdk-go-v2/service/rdsdata/types"
)

var PingRetries = 5
<<<<<<< HEAD
var QueryRetries = 5
=======
var PingRetryPrefix = "PING RETRY"
>>>>>>> 96d66061
var Verbose = true

// GetAWSConfig return an aws.Config profile
func GetAWSConfig(profile string, debug bool) aws.Config {
	var configs []func(*config.LoadOptions) error
	if profile != "" {
		configs = append(configs, config.WithSharedConfigProfile(profile))
	}

	configs = append(configs, config.WithLogConfigurationWarnings(debug))

	configs = append(configs, config.WithRetryer(func() aws.Retryer {
		return retry.AddWithMaxAttempts(retry.NewStandard(), QueryRetries)
	}))

	awscfg, err := config.LoadDefaultConfig(context.TODO(), configs...)
	if err != nil {
		log.Fatalf("AWS configuration: %v", err)
	}

	if debug {
		awscfg.ClientLogMode = aws.LogSigning | aws.LogRetries | aws.LogRequest | aws.LogResponse
	}

	return awscfg
}

// Client wraps *rdsdata.Client and client configuration (ResourceArn, SecretArn, etc...)
type Client struct {
	client *rdsdata.Client

	ResourceArn string
	SecretArn   string
	Database    string

	Timeout  time.Duration
	Continue bool // ContinueAfterTimeout
}

// ClientWithURI creates an instance of Client given an rdsql URI
//
// Format: rdsql:{profile};{resource};{secret};{database}
func ClientWithURI(uri string, debug bool) *Client {
	if !strings.HasPrefix(uri, "rdsql:") {
		log.Fatal("Not a valid rdsql URN")
	}

	parts := strings.Split(uri[6:], ";")
	if len(parts) < 3 {
		log.Fatal("Not a valid rdsql URN")
	}

	if len(parts) == 3 {
		parts = append(parts, "")
	}

	config := GetAWSConfig(parts[0], debug)
	client := ClientWithOptions(config, parts[1], parts[2], parts[3])

	for _, p := range parts[3:] {
		if strings.HasPrefix(p, "timeout=") {
			client.Timeout, _ = time.ParseDuration(p[8:])
		} else if strings.HasPrefix(p, "continue=") {
			client.Continue, _ = strconv.ParseBool(p[9:])
		}
	}

	return client
}

// ClientWithOptions creates an instance of Client given a list of options
func ClientWithOptions(config aws.Config, res, secret, db string) *Client {
	if res == "" {
		log.Fatal("missing resource ARN")
	}

	if secret == "" {
		log.Fatal("missing secret ARN")
	}

	//log.Println("res:", res, "secret:", secret, "db:", db)

	return &Client{
		client:      rdsdata.NewFromConfig(config),
		ResourceArn: res,
		SecretArn:   secret,
		Database:    db,
	}
}

// BeginTransaction executes rdsdata BeginTransaction
func (c *Client) BeginTransaction(terminate chan os.Signal) (string, error) {
	ctx, cancel := ContextWithSignal(c.Timeout, terminate)
	defer cancel()

	res, err := c.client.BeginTransaction(ctx, &rdsdata.BeginTransactionInput{
		Database:    StringOrNil(c.Database),
		ResourceArn: aws.String(c.ResourceArn),
		SecretArn:   aws.String(c.SecretArn),
	})

	if res == nil {
		return "", err
	}

	return aws.ToString(res.TransactionId), err
}

// CommitTransaction executes rdsdata CommitTransaction
func (c *Client) CommitTransaction(tid string, terminate chan os.Signal) (string, error) {
	ctx, cancel := ContextWithSignal(c.Timeout, terminate)
	defer cancel()

	return c.CommitTransactionContext(ctx, tid)
}

// CommitTransaction executes rdsdata CommitTransaction
func (c *Client) CommitTransactionContext(ctx context.Context, tid string) (string, error) {

	res, err := c.client.CommitTransaction(ctx, &rdsdata.CommitTransactionInput{
		ResourceArn:   aws.String(c.ResourceArn),
		SecretArn:     aws.String(c.SecretArn),
		TransactionId: aws.String(tid),
	})

	if res == nil {
		return "", err
	}

	return aws.ToString(res.TransactionStatus), err
}

// RollbackTransaction executes rdsdata RollbackTransaction
func (c *Client) RollbackTransaction(tid string, terminate chan os.Signal) (string, error) {
	ctx, cancel := ContextWithSignal(c.Timeout, terminate)
	defer cancel()

	return c.RollbackTransactionContext(ctx, tid)
}

// RollbackTransactionContext executes rdsdata RollbackTransaction
func (c *Client) RollbackTransactionContext(ctx context.Context, tid string) (string, error) {
	res, err := c.client.RollbackTransaction(ctx, &rdsdata.RollbackTransactionInput{
		ResourceArn:   aws.String(c.ResourceArn),
		SecretArn:     aws.String(c.SecretArn),
		TransactionId: aws.String(tid),
	})

	if res == nil {
		return "", err
	}

	return aws.ToString(res.TransactionStatus), err
}

// EndTransaction executes either a commit or a rollback request
func (c *Client) EndTransaction(tid string, commit bool, terminate chan os.Signal) (string, error) {
	if commit {
		return c.CommitTransaction(tid, terminate)
	}

	return c.RollbackTransaction(tid, terminate)
}

// EndTransaction executes either a commit or a rollback request
func (c *Client) EndTransactionContext(ctx context.Context, tid string, commit bool) (string, error) {
	if commit {
		return c.CommitTransactionContext(ctx, tid)
	}

	return c.RollbackTransactionContext(ctx, tid)
}

// Parameter is an alias for types.SqlParameter
type Parameter = types.SqlParameter

// Results is an alias for *rdsdata.ExecuteStatementOutput
type Results = *rdsdata.ExecuteStatementOutput

// ColumnMetadata is an alias for rdsdata types.ColumnMetadata
type ColumnMetadata = types.ColumnMetadata

// Field is an alias for rdsdata types.Field
type Field = types.Field

type FieldMemberIsNull = types.FieldMemberIsNull
type FieldMemberBooleanValue = types.FieldMemberBooleanValue
type FieldMemberStringValue = types.FieldMemberStringValue
type FieldMemberLongValue = types.FieldMemberLongValue

// ExecuteStatement executes a SQL statement and return Results
//
// parameters could be passed as :par1, :par2... in the SQL statement
// with associated parameter mapping in the request
func (c *Client) ExecuteStatement(stmt string, params []Parameter, transactionId string, terminate chan os.Signal) (Results, error) {
	ctx, cancel := ContextWithSignal(c.Timeout, terminate)
	defer cancel()

	return c.ExecuteStatementContext(ctx, stmt, params, transactionId)
}

func (c *Client) ExecuteStatementContext(ctx context.Context, stmt string, params []Parameter, transactionId string) (Results, error) {
	return c.client.ExecuteStatement(ctx, &rdsdata.ExecuteStatementInput{
		Database:              StringOrNil(c.Database),
		ResourceArn:           aws.String(c.ResourceArn),
		SecretArn:             aws.String(c.SecretArn),
		Sql:                   aws.String(stmt),
		Parameters:            params,
		IncludeResultMetadata: true,
		TransactionId:         StringOrNil(transactionId),
		ContinueAfterTimeout:  c.Continue,
		// Schema
		// ResultSetOptions
	})
}

// Ping verifies the connection to the database is still alive.
func (c *Client) Ping(terminate chan os.Signal) (err error) {
	ctx, cancel := ContextWithSignal(c.Timeout, terminate)
	defer cancel()

	return c.PingContext(ctx)
}

func (c *Client) PingContext(ctx context.Context) (err error) {
	for i := 0; i < PingRetries; i++ {
		if i > 0 {
			// if Verbose {
			//  log.Println(err)
			// }

			time.Sleep(time.Second)

			if Verbose {
				log.Println(PingRetryPrefix, i)
			}
		}

		_, err = c.ExecuteStatementContext(ctx, "SELECT CURRENT_TIMESTAMP", nil, "")
		// assume BadRequestException is because Aurora serverless is restarting and retry

		if err == nil {
			break
		}

		errstring := err.Error()

		if !strings.Contains(errstring, "BadRequestException") && !strings.Contains(errstring, "StatementTimeoutException") {
			break
		}

		if strings.Contains(errstring, "calling account") {
			break
		}

		if strings.Contains(errstring, "fetch secret") {
			break
		}

		if strings.Contains(errstring, "Endpoint is not enabled") {
			break
		}

		if strings.Contains(errstring, "Unknown database") {
			break
		}
	}

	if err != nil && Verbose {
		log.Printf("ERROR %T - %#v", err, err)
	}

	return err
}

func ParamMap(params map[string]interface{}) []Parameter {
	if len(params) == 0 {
		return nil
	}

	plist := make([]types.SqlParameter, 0, len(params))

	for k, v := range params {
		var field types.Field

		switch t := v.(type) {
		case nil:
			field = &types.FieldMemberIsNull{Value: true}

		case bool:
			field = &types.FieldMemberBooleanValue{Value: t}

		case string:
			field = &types.FieldMemberStringValue{Value: t}

		case int:
			field = &types.FieldMemberLongValue{Value: int64(t)}

		case int8:
			field = &types.FieldMemberLongValue{Value: int64(t)}

		case int16:
			field = &types.FieldMemberLongValue{Value: int64(t)}

		case int64:
			field = &types.FieldMemberLongValue{Value: t}

		case float32:
			field = &types.FieldMemberDoubleValue{Value: float64(t)}

		case float64:
			field = &types.FieldMemberDoubleValue{Value: t}

		case time.Time:
			field = &types.FieldMemberStringValue{Value: t.Format("'2006-01-02 15:04:05'")}

		default:
			log.Fatalf("unsupported parameter type %T: %#v", t, t)
		}

		plist = append(plist, types.SqlParameter{Name: aws.String(k), Value: field})
	}

	return plist
}

func ContextWithSignal(timeout time.Duration, terminate chan os.Signal) (ctx context.Context, cancel context.CancelFunc) {
	if timeout > 0 {
		ctx, cancel = context.WithTimeout(context.TODO(), timeout)
	} else {
		ctx, cancel = context.WithCancel(context.TODO())
	}

	go func() {
		select {
		case <-terminate:
			cancel()

		case <-ctx.Done():
			if err := ctx.Err(); err != nil && err != context.Canceled {
				if Verbose {
					log.Println("context error:", err)
				}
			}
		}
	}()

	return ctx, cancel
}

// StringOrNil return nil for an empty string or aws.String
func StringOrNil(s string) *string {
	if s == "" {
		return nil
	}

	return aws.String(s)
}<|MERGE_RESOLUTION|>--- conflicted
+++ resolved
@@ -19,11 +19,8 @@
 )
 
 var PingRetries = 5
-<<<<<<< HEAD
 var QueryRetries = 5
-=======
 var PingRetryPrefix = "PING RETRY"
->>>>>>> 96d66061
 var Verbose = true
 
 // GetAWSConfig return an aws.Config profile
