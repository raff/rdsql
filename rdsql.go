--- conflicted
+++ resolved
@@ -213,34 +213,22 @@
 // Ping verifies the connection to the database is still alive.
 func (c *Client) Ping(terminate chan os.Signal) (err error) {
 	for i := 0; i < PingRetries; i++ {
-		log.Println("RETRY", i)
-
 		if i > 0 {
 			// if Verbose {
 			//  log.Println(err)
 			// }
 
 			time.Sleep(time.Second)
-<<<<<<< HEAD
-=======
 
 			if Verbose {
 				log.Println("RETRY", i)
 			}
->>>>>>> 65360a21
 		}
 
 		_, err = c.ExecuteStatement("SELECT CURRENT_TIMESTAMP", nil, "", terminate)
 		// assume BadRequestException is because Aurora serverless is restarting and retry
 
-<<<<<<< HEAD
-		if _, ok := err.(*types.BadRequestException); !ok {
-			if err != nil {
-				log.Printf("PING error retry=%v/%v %#v", i, PingRetries, err)
-			}
-=======
 		if err == nil {
->>>>>>> 65360a21
 			break
 		}
 
